package logger

import (
	"encoding/json"
	"fmt"
	"io"
	"log"
	"os"
	"path/filepath"
	"strings"
	"time"

	"github.com/briandowns/spinner"
)

const (
	INFO  = "INFO"
	WARN  = "WARN"
	FATAL = "FATAL"
	PANIC = "PANIC"
)

// Logger represents a logging system.
type Logger struct {
	logger            *log.Logger
	DefaultSaveToFile bool
	DefaultLogPath    string
}

/*
 */ /*New creates a new instance of Logger with no flags, saveToFile set false. You can configure default setted values.
 */ /*Example usage:
 */ /*
	func main() {
		log := logger.New()
		log.DefaultLogPath = "logs/app.json"
		startTime := time.Now()

		log.Info(
			"Information message",
			logger.LogOptions{
				StartTime:   startTime,
				User:        "Admin",
				Process:     "MainProcess",
				SaveToFile:  true,
				LogFilePath: "./log.json",
			},
		)
<<<<<<< HEAD

=======
>>>>>>> 587ec50f
		log.Warn("Warning message", logger.LogOptions{Process: "WorkerProcess", User: "Guest", SaveToFile: true})
		log.Info("Message only")
	}
*/
func New() *Logger {
	return &Logger{
		logger:            log.New(os.Stdout, "", 0),
		DefaultSaveToFile: false,
		DefaultLogPath:    "./log.json",
	}
}

// LogOptions represents optional parameters for logging.
type LogOptions struct {
	StartTime   time.Time // The start time of the process
	Process     string    // The name of the process
	User        string    // The user associated with the log
	SaveToFile  bool      // Whether to save the log to file (default: false)
	LogFilePath string    // Custom path for log file (default: "./log.json")
}

type logToJSON struct {
	ClosingTime string `json:"time"`
	Level       string `json:"level"`
	Process     string `json:"process,omitempty"`
	Duration    string `json:"duration,omitempty"`
	User        string `json:"user,omitempty"`
	Message     string `json:"message"`
}

/*
 */ /*logMassage Handler
 */ /* @param "level" the log level (INFO, WARN, FATAL, PANIC)
 */ /* @param "message" message to be logged
 */ /* @param "options" optional parameters such as StartTime, Process, and User
 */
func (l *Logger) logMessage(level, message string, options ...LogOptions) {
	var opts LogOptions
	if len(options) > 0 {
		opts = options[0]
	}

	// Varsayılan değerleri ayarla
	if opts.LogFilePath == "" {
		opts.LogFilePath = l.DefaultLogPath
	}

	var jsoner logToJSON //var for saving logs to file with json format

	s := spinner.New(spinner.CharSets[11], 100*time.Millisecond) // Build our new spinner
	s.Start()

	startingTime := time.Now()
	s.Prefix = fmt.Sprintf("%s ", startingTime.Format("2006-01-02 15:04:05"))

	logParts := []string{fmt.Sprintf(" [%s]", level)}
	s.Suffix = logParts[0]
	jsoner.Level = level

	time.Sleep(1 * time.Second)
	if opts.Process != "" {
		logParts = append(logParts, opts.Process)
		s.Suffix = strings.Join(logParts, " | ")
		jsoner.Process = opts.Process
	}

	time.Sleep(1 * time.Second)
	if !opts.StartTime.IsZero() {
		currentTime := time.Now()
		duration := fmt.Sprintf("%d ms", currentTime.Sub(opts.StartTime).Milliseconds())

		logParts = append(logParts, duration)
		s.Suffix = strings.Join(logParts, " | ")
		jsoner.Duration = duration
	}

	time.Sleep(1 * time.Second)
	if opts.User != "" {
		logParts = append(logParts, opts.User)
		s.Suffix = strings.Join(logParts, " | ")
		jsoner.User = opts.User
	}

	logParts = append(logParts, message)
	s.Suffix = strings.Join(logParts, " | ")
	jsoner.Message = message

	closingTime := time.Now()
	jsoner.ClosingTime = closingTime.Format("2006-01-02 15:04:05")

	if opts.SaveToFile {
		if err := saveToFile(jsoner, opts.LogFilePath); err != nil {
			logParts = append(logParts, "Failed to save log")
			s.FinalMSG = closingTime.Format("2006-01-02 15:04:05") + " x" + strings.Join(logParts, " | ") + "\n"

			time.Sleep(1 * time.Second)
		} else {
			s.FinalMSG = closingTime.Format("2006-01-02 15:04:05") + " ✓" + strings.Join(logParts, " | ") + "\n"
		}
	} else {
		s.FinalMSG = closingTime.Format("2006-01-02 15:04:05") + " ✓" + strings.Join(logParts, " | ") + "\n"
	}

	s.Stop()
}

/*
 */ /*INFO Level Logging Handler
 */ /* @param "message" message to be logged
 */ /* @param "options" optional parameters such as StartTime, Process, and User
 */
func (l *Logger) Info(message string, options ...LogOptions) {
	l.logMessage(INFO, message, options...)
}

/*
 */ /*WARN Level Logging Handler
 */ /* @param "message" message to be logged
 */ /* @param "options" optional parameters such as StartTime, Process, and User
 */
func (l *Logger) Warn(message string, options ...LogOptions) {
	l.logMessage(WARN, message, options...)
}

/*
 */ /*FATAL Level Logging Handler
 */ /* @param "message" message to be logged
 */ /* @param "options" optional parameters such as StartTime, Process, and User
 */ /* exits with os.exit(1)
 */
func (l *Logger) Fatal(message string, options ...LogOptions) {
	l.logMessage(FATAL, message, options...)
	os.Exit(1)
}

/*
 */ /*PANIC Level Logging Handler
 */ /* @param "message" message to be logged
 */ /* @param "options" optional parameters such as StartTime, Process, and User
 */ /* exits with panic
 */
func (l *Logger) Panic(message string, options ...LogOptions) {
	l.logMessage(PANIC, message, options...)
	panic(message)
}

/*
 */ /*Saves logs to file in JSON format
 */ /* @param "jsoner" logToJSON struct
 */ /* @param "filePath" path to save the log file
 */
func saveToFile(jsoner logToJSON, filePath string) error {
	// Check directory
	dir := filepath.Dir(filePath)
	if err := os.MkdirAll(dir, 0755); err != nil {
		return err
	}

	// Create file and initialize array if it doesn't exist
	if !fileExists(filePath) {
		file, err := os.Create(filePath)
		if err != nil {
			return err
		}
		_, err = file.WriteString("[\n")
		if err != nil {
			return err
		}
		file.Close()
	}

	// Open file
	file, err := os.OpenFile(filePath, os.O_RDWR, 0644)
	if err != nil {
		return err
	}
	defer file.Close()

	// Get file size
	stat, err := file.Stat()
	if err != nil {
		return err
	}

	// Create JSON data
	jsonData, err := json.MarshalIndent(jsoner, "", "  ")
	if err != nil {
		return err
	}

	if stat.Size() > 2 { // File has at least "[\n"
		// Remove last ']' character
		if err := file.Truncate(stat.Size() - 2); err != nil {
			return err
		}
		// Add comma and newline
		if _, err := file.Seek(0, io.SeekEnd); err != nil {
			return err
		}
		if _, err := file.WriteString(",\n"); err != nil {
			return err
		}
	}

	// Append JSON data
	if _, err := file.Seek(0, io.SeekEnd); err != nil {
		return err
	}
	if _, err := file.Write(jsonData); err != nil {
		return err
	}

	// Close array
	_, err = file.WriteString("\n]")
	return err
}

func fileExists(filename string) bool {
	_, err := os.Stat(filename)
	return !os.IsNotExist(err)
}<|MERGE_RESOLUTION|>--- conflicted
+++ resolved
@@ -46,10 +46,6 @@
 				LogFilePath: "./log.json",
 			},
 		)
-<<<<<<< HEAD
-
-=======
->>>>>>> 587ec50f
 		log.Warn("Warning message", logger.LogOptions{Process: "WorkerProcess", User: "Guest", SaveToFile: true})
 		log.Info("Message only")
 	}
